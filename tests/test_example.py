--- conflicted
+++ resolved
@@ -88,13 +88,10 @@
             assert (
                 logging.root.hasHandlers() is True
             ), "root logger should now have a handler"
-<<<<<<< HEAD
-=======
             assert (
                 logging.getLevelName(logging.root.getEffectiveLevel()) == level.upper()
             ), f"root logger level should be set to {level.upper()}"
-            assert return_code == 0, "main() should return success (0)"
->>>>>>> 422f11e4
+            assert return_code is None, "main() should return success"
 
 
 def test_bad_log_level():
