--- conflicted
+++ resolved
@@ -84,10 +84,14 @@
             packer${{ steps.setup-env.outputs.packer-version }}-\
             tf${{ steps.setup-env.outputs.terraform-version }}-"
         with:
+          # We do not use '**/setup.py' in the cache key so only the 'setup.py'
+          # file in the root of the repository is used. This is in case a Python
+          # package were to have a 'setup.py' as part of its internal codebase.
           key: "${{ env.BASE_CACHE_KEY }}\
             ${{ hashFiles('**/requirements-test.txt') }}-\
             ${{ hashFiles('**/requirements.txt') }}-\
-            ${{ hashFiles('**/.pre-commit-config.yaml') }}"
+            ${{ hashFiles('**/.pre-commit-config.yaml') }}-\
+            ${{ hashFiles('setup.py') }}"
           # Note that the .terraform directory IS NOT included in the
           # cache because if we were caching, then we would need to use
           # the `-upgrade=true` option. This option blindly pulls down the
@@ -99,17 +103,6 @@
             ${{ env.PRE_COMMIT_CACHE_DIR }}
             ${{ env.CURL_CACHE_DIR }}
             ${{ steps.go-cache.outputs.dir }}
-<<<<<<< HEAD
-          # We do not use '**/setup.py' in the cache key so only the 'setup.py'
-          # file in the root of the repository is used. This is in case a Python
-          # package were to have a 'setup.py' as part of its internal codebase.
-          key: "${{ env.BASE_CACHE_KEY }}\
-            ${{ hashFiles('**/requirements-test.txt') }}-\
-            ${{ hashFiles('**/requirements.txt') }}-\
-            ${{ hashFiles('**/.pre-commit-config.yaml') }}-\
-            ${{ hashFiles('setup.py') }}"
-=======
->>>>>>> e79569c5
           restore-keys: |
             ${{ env.BASE_CACHE_KEY }}
       - name: Setup curl cache
